--- conflicted
+++ resolved
@@ -57,33 +57,14 @@
     uart_init(STDIO_UART_DEV, STDIO_UART_BAUDRATE, cb, arg);
 }
 
-<<<<<<< HEAD
-static ssize_t _write(const void *buffer, size_t len)
-=======
-#if IS_USED(MODULE_STDIO_AVAILABLE)
-int stdio_available(void)
+#if IS_USED(MODULE_STDIO_FLUSH_RX)
+void stdio_flush_rx(void)
 {
-    return tsrb_avail(&stdio_uart_isrpipe.tsrb);
+    tsrb_clear(&stdin_isrpipe.tsrb);
 }
 #endif
 
-#if IS_USED(MODULE_STDIO_FLUSH_RX)
-void stdio_flush_rx(void)
-{
-    tsrb_clear(&stdio_uart_isrpipe.tsrb);
-}
-#endif
-
-ssize_t stdio_read(void* buffer, size_t count)
-{
-    if (IS_USED(MODULE_STDIO_UART_RX)) {
-        return (ssize_t)isrpipe_read(&stdio_uart_isrpipe, buffer, count);
-    }
-    return -ENOTSUP;
-}
-
-ssize_t stdio_write(const void *buffer, size_t len)
->>>>>>> 8d4c2e9e
+static ssize_t _write(const void *buffer, size_t len)
 {
     ssize_t result = len;
     if (IS_USED(MODULE_STDIO_UART_ONLCR)) {
