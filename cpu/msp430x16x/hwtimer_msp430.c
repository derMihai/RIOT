--- conflicted
+++ resolved
@@ -12,45 +12,29 @@
 
 void timerA_init(void)
 {
-<<<<<<< HEAD
-    ticks = 0;								 // Set tick counter value to 0
-    TA0CTL = TASSEL_1 + TACLR;   	  		 // Clear the timer counter, set ACLK
-    TA0CTL &= ~TAIFG;						 // Clear the IFG
-    TA0CTL &= ~TAIE;						 // Clear the IFG
-    volatile unsigned int *ccr = &TA0CCR0;
-    volatile unsigned int *ctl = &TA0CCTL0;
-=======
-  	ticks = 0;								 // Set tick counter value to 0
-  	timer_round = 0;                         // Set to round 0
-	TA0CTL = TASSEL_1 + TACLR;   	  		 // Clear the timer counter, set ACLK
-	TA0CTL &= ~TAIFG;						 // Clear the IFG
-	TA0CTL &= ~TAIE;						 // Clear the IFG
->>>>>>> 4eb05e24
+    volatile unsigned int *ccr;
+    volatile unsigned int *ctl;
+    ticks = 0;                               // Set tick counter value to 0
+    timer_round = 0;                         // Set to round 0
+    TA0CTL = TASSEL_1 + TACLR;               // Clear the timer counter, set ACLK
+    TA0CTL &= ~TAIFG;                        // Clear the IFG
+    TA0CTL &= ~TAIE;                         // Clear the IFG
 
     for (int i = 0; i < ARCH_MAXTIMERS; i++) {
-    	volatile unsigned int *ccr = &TA0CCR0 + (i);
-    	volatile unsigned int *ctl = &TA0CCTL0 + (i);
+        ccr = &TA0CCR0 + (i);
+        ctl = &TA0CCTL0 + (i);
         *ccr = 0;
         *ctl &= ~(CCIFG);
         *ctl &= ~(CCIE);
     }
 
-    ITA0CTL |= MC_2;
+    TA0CTL |= MC_2;
 }
 
 interrupt(TIMERA0_VECTOR) __attribute__((naked)) timer_isr_ccr0(void)
 {
     __enter_isr();
-<<<<<<< HEAD
-
-    TA0_unset(0);
-    int_handler(0);
-
-=======
-    //TA0_unset(0);
-    //int_handler(0);
     timer_round += 1;
->>>>>>> 4eb05e24
     __exit_isr();
 
 }
@@ -62,22 +46,6 @@
     short taiv = TA0IV;
 
     if (taiv & TAIFG) {
-<<<<<<< HEAD
-        // puts("msp430/hwtimer_cpu TAIFG set!");
-        //    TA0CTL &= ~TAIFG;
-        //    ticks += 0xFFFF;
-    }
-    else {
-
-        short timer = (taiv / 2);
-        TA0_unset(timer);
-        int_handler(timer);
-    }
-
-=======
-    // puts("msp430/hwtimer_cpu TAIFG set!");
-    //    TA0CTL &= ~TAIFG;
-    //    timer_round += 1;
     } else {
 
         short timer = (taiv/2);
@@ -87,6 +55,5 @@
             int_handler(timer);
         }
     }
->>>>>>> 4eb05e24
     __exit_isr();
 }